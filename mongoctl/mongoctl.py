--- conflicted
+++ resolved
@@ -1621,11 +1621,8 @@
 ###############################################################################
 # Bootstrapping the DB Repository off of the File Repository
 #
-<<<<<<< HEAD
-=======
 # If configured with "seedDatabaseRepository" : true , then the file repository
 # is only consulted long enough to start the database repository.
->>>>>>> 74b85497
 # We assume (for now) that the only place to be seeding the db repository from
 # is the file repository, and so once seeded we only consult the latter.
 #
@@ -1662,10 +1659,6 @@
         __db_repo_checking_seeded_ = True # that's what we're doing, yo.
         return (is_seeding_repository() and
                 get_mongoctl_database() is not None)
-<<<<<<< HEAD
-        # TODO perhaps we should devise a more careful check? e.g., contents
-=======
->>>>>>> 74b85497
     except:
         return False
     finally:
